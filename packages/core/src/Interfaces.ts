--- conflicted
+++ resolved
@@ -35,33 +35,25 @@
 
 export interface IExecuteFunctions extends IExecuteFunctionsBase {
 	helpers: {
-<<<<<<< HEAD
-		prepareBinaryData(binaryData: Buffer, filePath?: string, mimeType?: string): Promise<IBinaryData>;
+		httpRequest(requestOptions: IHttpRequestOptions): Promise<any>; // tslint:disable-line:no-any
+		prepareBinaryData(
+			binaryData: Buffer,
+			filePath?: string,
+			mimeType?: string,
+		): Promise<IBinaryData>;
 		getBinaryDataBuffer(itemIndex: number, propertyName: string): Promise<Buffer>;
-		request: requestPromise.RequestPromiseAPI;
-		requestOAuth2(this: IAllExecuteFunctions, credentialsType: string, requestOptions: OptionsWithUri | requestPromise.RequestPromiseOptions, oAuth2Options?: IOAuth2Options): Promise<any>; // tslint:disable-line:no-any
-		requestOAuth1(this: IAllExecuteFunctions, credentialsType: string, requestOptions: OptionsWithUrl | requestPromise.RequestPromiseOptions): Promise<any>; // tslint:disable-line:no-any
-=======
-		httpRequest(requestOptions: IHttpRequestOptions): Promise<any>; // tslint:disable-line:no-any
-		prepareBinaryData(
-			binaryData: Buffer,
-			filePath?: string,
-			mimeType?: string,
-		): Promise<IBinaryData>;
-		getBinaryDataBuffer(itemIndex: number, propertyName: string): Promise<Buffer>;
-		request: (uriOrObject: string | IDataObject | any, options?: IDataObject) => Promise<any>; // tslint:disable-line:no-any
-		requestOAuth2(
-			this: IAllExecuteFunctions,
-			credentialsType: string,
-			requestOptions: OptionsWithUri | requestPromise.RequestPromiseOptions,
-			oAuth2Options?: IOAuth2Options,
-		): Promise<any>; // tslint:disable-line:no-any
-		requestOAuth1(
-			this: IAllExecuteFunctions,
-			credentialsType: string,
-			requestOptions: OptionsWithUrl | requestPromise.RequestPromiseOptions,
-		): Promise<any>; // tslint:disable-line:no-any
->>>>>>> 6ffbd83f
+		request: (uriOrObject: string | IDataObject | any, options?: IDataObject) => Promise<any>; // tslint:disable-line:no-any
+		requestOAuth2(
+			this: IAllExecuteFunctions,
+			credentialsType: string,
+			requestOptions: OptionsWithUri | requestPromise.RequestPromiseOptions,
+			oAuth2Options?: IOAuth2Options,
+		): Promise<any>; // tslint:disable-line:no-any
+		requestOAuth1(
+			this: IAllExecuteFunctions,
+			credentialsType: string,
+			requestOptions: OptionsWithUrl | requestPromise.RequestPromiseOptions,
+		): Promise<any>; // tslint:disable-line:no-any
 		returnJsonArray(jsonData: IDataObject | IDataObject[]): INodeExecutionData[];
 	};
 }
