<template>
<<<<<<< HEAD
	<el-dialog
		visible
		append-to-body
		:close-on-click-modal="false"
		width="80%"
		:title="`Edit ${parameter.displayName}`"
		:before-close="closeDialog"
	>
		<div class="text-editor-wrapper ignore-key-press">
			<div ref="code" class="text-editor" @keydown.stop></div>
		</div>
	</el-dialog>
=======
	<div v-if="dialogVisible">
		<el-dialog :visible="dialogVisible" append-to-body :close-on-click-modal="false" width="80%" :title="`${$locale.baseText('codeEdit.edit')} ${$locale.nodeText().topParameterDisplayName(parameter)}`" :before-close="closeDialog">
			<div class="ignore-key-press">
				<n8n-input-label :label="$locale.nodeText().topParameterDisplayName(parameter)">
					<div :class="$style.editor" @keydown.stop>
						<prism-editor :lineNumbers="true" :code="value" :readonly="isReadOnly" @change="valueChanged" language="js"></prism-editor>
					</div>
				</n8n-input-label>
			</div>
		</el-dialog>
	</div>
>>>>>>> 419c719f
</template>

<script lang="ts">
// @ts-ignore
// import PrismEditor from 'vue-prism-editor';
import * as monaco from 'monaco-editor/esm/vs/editor/editor.api';

import { genericHelpers } from '@/components/mixins/genericHelpers';

import mixins from 'vue-typed-mixins';
import { IExecutionResponse } from '@/Interface';
import { INodeExecutionData } from 'n8n-workflow';

export default mixins(genericHelpers).extend({
	name: 'CodeEdit',
	props: ['dialogVisible', 'parameter', 'value'],
	data() {
		return {
			monacoInstance: null as monaco.editor.IStandaloneCodeEditor | null,
			monacoLibrary: null as monaco.IDisposable | null,
		};
	},
	mounted() {
		setTimeout(this.loadEditor);
	},
	destroyed() {
		this.monacoLibrary!.dispose();
	},
	methods: {
		closeDialog() {
			// Handle the close externally as the visible parameter is an external prop
			// and is so not allowed to be changed here.
			this.$emit('closeDialog');
			return false;
		},

		loadEditor() {
			if (!this.$refs.code) return;

			this.monacoInstance = monaco.editor.create(this.$refs.code as HTMLElement, {
				value: this.value,
				language: 'javascript',
				tabSize: 2,
				readOnly: this.isReadOnly,
			});

			this.monacoInstance.onDidChangeModelContent(() => {
				const model = this.monacoInstance!.getModel();

				if (model) {
					this.$emit('valueChanged', model.getValue());
				}
			});

			this.loadAutocompleteData();
		},

		loadAutocompleteData(): void {
			const executedWorkflow: IExecutionResponse | null = this.$store.getters.getWorkflowExecution;

			let autocompleteData: INodeExecutionData[] = [];

			if (executedWorkflow) {
				const lastNodeExecuted = executedWorkflow.data.resultData.lastNodeExecuted;

				if (lastNodeExecuted) {
					const data = executedWorkflow.data.resultData.runData[lastNodeExecuted];

					// @ts-ignore
					autocompleteData = data[0].data!.main[0];
				}
			}

			this.monacoLibrary = monaco.languages.typescript.javascriptDefaults.addExtraLib(
				[
					`/**\n\`\`\`\nconst items = ${JSON.stringify(autocompleteData, null, 2)}\n\`\`\`\n*/`,
					`const items = ${JSON.stringify(autocompleteData)}`,
				].join('\n'),
			);
		},
	},
});
</script>

<<<<<<< HEAD
<style scoped>
.editor-description {
	font-weight: bold;
	padding: 0 0 0.5em 0.2em;
}

.text-editor {
	min-height: 30rem;
=======
<style lang="scss" module>
.editor {
	font-size: var(--font-size-s);
>>>>>>> 419c719f
}
</style><|MERGE_RESOLUTION|>--- conflicted
+++ resolved
@@ -1,30 +1,16 @@
 <template>
-<<<<<<< HEAD
 	<el-dialog
 		visible
 		append-to-body
 		:close-on-click-modal="false"
 		width="80%"
-		:title="`Edit ${parameter.displayName}`"
+		:title="`${$locale.baseText('codeEdit.edit')} ${$locale.nodeText().topParameterDisplayName(parameter)}`"
 		:before-close="closeDialog"
 	>
 		<div class="text-editor-wrapper ignore-key-press">
 			<div ref="code" class="text-editor" @keydown.stop></div>
 		</div>
 	</el-dialog>
-=======
-	<div v-if="dialogVisible">
-		<el-dialog :visible="dialogVisible" append-to-body :close-on-click-modal="false" width="80%" :title="`${$locale.baseText('codeEdit.edit')} ${$locale.nodeText().topParameterDisplayName(parameter)}`" :before-close="closeDialog">
-			<div class="ignore-key-press">
-				<n8n-input-label :label="$locale.nodeText().topParameterDisplayName(parameter)">
-					<div :class="$style.editor" @keydown.stop>
-						<prism-editor :lineNumbers="true" :code="value" :readonly="isReadOnly" @change="valueChanged" language="js"></prism-editor>
-					</div>
-				</n8n-input-label>
-			</div>
-		</el-dialog>
-	</div>
->>>>>>> 419c719f
 </template>
 
 <script lang="ts">
@@ -109,7 +95,6 @@
 });
 </script>
 
-<<<<<<< HEAD
 <style scoped>
 .editor-description {
 	font-weight: bold;
@@ -118,10 +103,5 @@
 
 .text-editor {
 	min-height: 30rem;
-=======
-<style lang="scss" module>
-.editor {
-	font-size: var(--font-size-s);
->>>>>>> 419c719f
 }
 </style>